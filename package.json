--- conflicted
+++ resolved
@@ -17,12 +17,9 @@
     "@tailwindcss/vite": "^4.1.12",
     "@vite-pwa/nuxt": "^1.0.4",
     "better-sqlite3": "^12.2.0",
-<<<<<<< HEAD
     "codemirror": "^6.0.2",
     "monaco-editor": "^0.53.0",
-=======
     "firebase": "^12.3.0",
->>>>>>> 362a72e0
     "nuxt": "^4.0.3",
     "nuxt-rebundle": "^0.0.2",
     "tailwindcss": "^4.1.12",
