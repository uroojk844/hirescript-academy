--- conflicted
+++ resolved
@@ -35,16 +35,12 @@
     label: "Tailwind",
     description: "Learn building basic of Tailwind",
     to: "/courses/tailwind",
-<<<<<<< HEAD
-    icon: "logos:tailwindcss-icon",
+    icon: "ri:tailwind-css-fill",
   },
   {
     label: "Python",
     description: "Learn building basic of Python",
     to: "/courses/python",
     icon: "logos:python",
-=======
-    icon: "ri:tailwind-css-fill",
->>>>>>> 93a0ee1c
   }
 ];