<<<<<<< HEAD
<script setup lang="ts"></script>
=======
<script setup lang="ts">
import HeroImage from "~/assets/images/Hero.svg";
import SubHeroImage from "~/assets/images/SubHero.svg";
import { ref, onMounted } from "vue";
import { collection, getDocs } from "firebase/firestore";
import { db } from "../Firebase/firebase.config"; 
definePageMeta({
  layout: "home",
});
const courses = ref<any[]>([]);
const loading = ref(true);

onMounted(async () => {
  loading.value = true;
  const querySnapshot = await getDocs(collection(db, "courses"));
  courses.value = querySnapshot.docs.map(doc => ({
    id: doc.id,
    ...doc.data()
  }));
  loading.value = false;
});

const icons = ["reactjs", "html", "js-official","css" ,"tailwind","python"];
</script>
>>>>>>> 362a72e0

<template>
  <section class="max-w-8xl mx-auto px-4 md:px-8 lg:px-16 py-16 grid grid-cols-1 lg:grid-cols-2 gap-10 items-center">
    <div class="flex flex-col gap-6 text-center lg:text-left">
      <h1 class="text-3xl sm:text-4xl md:text-5xl font-semibold leading-tight">
        Learn to code at <span class="text-primary">HireScript Academy</span>
      </h1>
      <p class="text-lg sm:text-xl md:text-2xl font-medium text-gray-700 dark:text-gray-300">
        "Learn to code and unlock the power to build your own future"
      </p>
      <div>
        <NuxtLink to="/courses/html">
        <UButton class="bg-primary text-white rounded-md dark:text-black sm:px-5 sm:py-2.5">Get started</UButton>
        </NuxtLink>
      </div>
    </div>
    <div class="flex justify-center">
      <img :src="HeroImage" alt="hero-image" class="w-72 sm:w-96 lg:w-[32rem] h-auto object-contain">
    </div>
  </section>

  <section class="max-w-8xl mx-auto px-4 md:px-8 lg:px-16 py-16">
    <h2 class="text-3xl sm:text-4xl font-semibold text-center">
      Your Coding Playground
    </h2>
    <p class="text-lg sm:text-xl text-gray-700 dark:text-gray-300 text-center mt-4">Explore, practice and grow your
      skills</p>
    <div class="flex flex-wrap items-center justify-center gap-8 sm:gap-12 lg:gap-20 mt-12">
      <icon v-for="tech in icons" class="w-12 h-12 sm:w-14 sm:h-14 lg:w-16 lg:h-16 object-contain"
        :name="`vscode-icons:file-type-${tech}`" />
    </div>
  </section>

  <section class="max-w-8xl mx-auto px-4 md:px-8 lg:px-16 py-16">
    <h2 class="text-3xl sm:text-4xl font-semibold text-center">Explore Hirescript</h2>
    <p class="text-lg sm:text-xl text-gray-700 dark:text-gray-300 text-center mt-4">HireScript courses help you master
      coding with practical, hands-on lessons</p>
    <Loader v-if="loading" />
    <div v-else class="grid grid-responsive justify-center justify-items-center gap-6 mt-10">
      <CourseCard v-for="course in courses" :key="course.id"  :course="courses[0]" />
    </div>
  </section>

  <section class="max-w-8xl mx-auto px-4 md:px-8 lg:px-16 py-16 grid grid-cols-1 lg:grid-cols-2 gap-10 items-center">
    <div class="flex justify-center lg:justify-start">
      <img :src="SubHeroImage" alt="hero-image" class="w-72 sm:w-96 lg:w-[32rem] h-auto object-contain">
    </div>
    <div class="flex flex-col gap-6 text-center lg:text-left">
      <h2 class="text-3xl sm:text-4xl md:text-5xl font-semibold leading-tight ">
        The experience of growing with <span class="text-primary">HireScript</span>
      </h2>
      <p class="text-lg sm:text-xl md:text-2xl font-medium text-gray-700 dark:text-gray-300">
        "Learn to code and unlock the power to build your own future"
      </p>
      <div>
        <a href="https://www.hirescript.tech/#/jobs">
          <UButton class="bg-primary text-white rounded-md dark:text-black sm:px-5 sm:py-2.5">Get started </Ubutton>
        </a> 
      </div>
    </div>
  </section>
  <Promote/>

</template>
<style scoped>
.grid-responsive{
  grid-template-columns: repeat(auto-fit, minmax(250px, 1fr));
}
</style><|MERGE_RESOLUTION|>--- conflicted
+++ resolved
@@ -1,6 +1,3 @@
-<<<<<<< HEAD
-<script setup lang="ts"></script>
-=======
 <script setup lang="ts">
 import HeroImage from "~/assets/images/Hero.svg";
 import SubHeroImage from "~/assets/images/SubHero.svg";
@@ -25,7 +22,6 @@
 
 const icons = ["reactjs", "html", "js-official","css" ,"tailwind","python"];
 </script>
->>>>>>> 362a72e0
 
 <template>
   <section class="max-w-8xl mx-auto px-4 md:px-8 lg:px-16 py-16 grid grid-cols-1 lg:grid-cols-2 gap-10 items-center">
